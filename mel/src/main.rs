// Mimir Encrypted Launcher & supporting libraries
// Copyright (C) 2025  Red Hat, Inc.
//
// This program is free software: you can redistribute it and/or modify
// it under the terms of the GNU General Public License as published by
// the Free Software Foundation, either version 3 of the License, or
// (at your option) any later version.
//
// This program is distributed in the hope that it will be useful,
// but WITHOUT ANY WARRANTY; without even the implied warranty of
// MERCHANTABILITY or FITNESS FOR A PARTICULAR PURPOSE.  See the
// GNU General Public License for more details.
//
// You should have received a copy of the GNU General Public License
// along with this program.  If not, see <https://www.gnu.org/licenses/>.

#![warn(clippy::missing_docs_in_private_items, missing_docs)]

//! The Mimir Encrypted Launcher (MEL).  For plaintext Mimir builds, MEL simply launches Solr and
//! Apache.  For encrypted builds, MEL validates the given ACCESS_KEY, decrypts the solr index, and
//! sets up the necessary values for Apache to perform decryption of paywalled content, then
//! launches Solr and Apache.

#[macro_use]
mod debug;
mod error;

use error::MelError;
use mel_libs::access_key::AccessKey;
<<<<<<< HEAD
use mel_libs::crypt::{create_kek, dec, get_salt_hex, iv, AESParam};
use mel_libs::token_map::{InvalidTokenMap, TokenMap};
=======
use mel_libs::crypt::{create_kek, dec, iv, AESParam};
use mel_libs::token_map::TokenMap;
>>>>>>> d8498ccf
use std::io;
use std::path::Path;
use std::process::{Command, Stdio};
use std::sync::OnceLock;
use std::time::Duration;
use std::{fs, process};

/// The location of the solr index in encrypted builds.
const ENCRYPTED_SOLR_INDEX_PATH: &str = "/opt/solr/server/solr/portal/data.tar.gz.enc";
/// The location of the solr index after decryption, or in plaintext builds.
const DECRYPTED_SOLR_INDEX_PATH: &str = "/opt/solr/server/solr/portal/data.tar.gz";
/// The path to the solr index directory.
const SOLR_PORTAL_PATH: &str = "/opt/solr/server/solr/portal";
/// The path inside the final image to the tokens tsv file.  This file is created by MOE and copied
/// into the image in Containerfile.main.
const TOKENS_TSV_PATH: &str = "/opt/tokens";

/// The string form of the ACCESS_KEY passed in when launching Mimir.
static ACCESS_KEY: OnceLock<Option<String>> = OnceLock::new();

fn main() {
    debug_println!("MEL: Hello...");

    // init the ACCESS_KEY
    ACCESS_KEY.get_or_init(|| std::env::var("ACCESS_KEY").ok());

    // get DEK if needed, and handle errors
    let dek = decrypt_if_needed().unwrap_or_else(|e| {
        // don't error out if encryption is enabled but ACCESS_KEY is missing, instead we want to
        // launch in a limited state.  error & exit for all other error variants.
        if e != MelError::AccessKeyMissing {
            handle_error(e)
        } else {
            None
        }
    });

    // launch solr (in the background) if decryption was successful
    if (is_encrypted() && dek.is_some()) || !is_encrypted() {
        start_solr();
    }

    // launch httpd, with optional dek
    match start_httpd(dek) {
        Ok(_) => {}
        Err(err) => handle_error(err),
    }
}

/// Print a the MelError that occurred.  The error messages in MelError are deliberately terse to
/// avoid hinting at how to get around the encryption barrier, but they contain a numeric error
/// code that can be compared to MelError source code to determine a more detailed reason for
/// failure.
fn handle_error(err: error::MelError) -> ! {
    eprintln!("{err}");
    process::exit(1);
}

/// A newtype to wrap the decrypted Data Encryption Key.
struct Dek(String);

/// If encryption is enabled, attempt to decrypt the user's EDEK to produce the DEK.
fn decrypt_if_needed() -> Result<Option<Dek>, error::MelError> {
    if is_encrypted() {
        debug_println!("MEL: Your Mimir image is encrypted.");
        decrypt_edek().map(Some)
    } else {
        debug_println!("MEL: Your Mimir image is plaintext.");
        Ok(None)
    }
}

/// Was this container image built with encryption enabled?
fn is_encrypted() -> bool {
    option_env!("ENCRYPT").map_or(false, |r| r == "true")
}

/// Attempt to decrypt the EDEK.
fn decrypt_edek() -> Result<Dek, error::MelError> {
    let access_key = ACCESS_KEY
        .get()
        .unwrap(/* safe while ACCESS_KEY is init'd at the beginning of main */)
        .as_ref()
        .ok_or(MelError::AccessKeyMissing)?;

    debug_println!("MEL: Your ACCESS_KEY is {}", &access_key);

    let mak = AccessKey::try_from(access_key.as_str()).map_err(|e| match e {
        mel_libs::access_key::InvalidAccessKey::MissingComponents => {
            error::MelError::AccessKeyInvalidFormat
        }
        mel_libs::access_key::InvalidAccessKey::BadHash => {
            error::MelError::AccessKeyInvalidBindHash
        }
    })?;

    debug_println!("MEL: Your parsed ACCESS_KEY is {:?}", mak);

    debug_println!("MEL: Your hashed token is {:?}", mak.get_token().hash());

    debug_println!("MEL: I will decrypt your EDEK.");

    debug_println!("MEL: MIMIR_SALT {}", mel_libs::crypt::get_salt_hex());

    let tm = TokenMap::load(Path::new(TOKENS_TSV_PATH))
        .map_err(|_| error::MelError::MimirTokenMapUnreadable)?;

    // Check the validity of the TokenMap data.  If it's empty, error and bail out.  If it has only
    // a few records, print a warning and continue.
    if let Err(err) = tm.validate() {
        if let InvalidTokenMap::Meager { .. } = err {
            debug_println!("MEL: TokenMap has very few records: {err:?}");
            eprintln!("{}", error::MelError::MimirTokenMapMeager);
        } else {
            return Err(error::MelError::MimirTokenMapMeager);
        }
    }

    let edek = tm
        .get(&mak.get_token().hash())
        .cloned()
        .ok_or(error::MelError::TokenMissing)?
        .ok_or(error::MelError::EdekMissing)?;

    debug_println!("MEL: Your EDEK is {}", edek.as_hex());

    let kek = create_kek(&mak.get_token().to_string()).ok_or(error::MelError::KekCreationFailed)?;

    let dek = dec(&kek, edek.data()).map_err(|_| error::MelError::EdekDecryptionFailed)?;

    let dek = AESParam::new(&dek).map_err(|_| error::MelError::DecryptedDekWrongSize)?;

    debug_println!("MEL: Your DEK is {}", dek.as_hex());

    // Decrypt solr data if the encrypted file exists
    if Path::new(ENCRYPTED_SOLR_INDEX_PATH).exists() {
        debug_println!("decrypting solr data");

        decrypt_solr(dek.as_hex(), iv().as_hex())
            .map_err(|_| error::MelError::SolrIndexDecryptionFailed)?;

        debug_println!("solr index decrypted");

        debug_println!("unpacking solr index tar file");

        unpack_solr_tar_gz().map_err(|_e| error::MelError::SolrUnpackFailed)?;

        debug_println!("solr index unpacked");

        clean_up();
    } else {
        return Err(error::MelError::SolrIndexNotFound);
    }

    Ok(Dek(dek.as_hex().to_string()))
}

/// Attempt to decrypt the solr index.
fn decrypt_solr(dek: &str, iv: &str) -> io::Result<()> {
    let status = Command::new("openssl")
        .args([
            "enc",
            "-aes-128-ctr",
            "-d",
            "-in",
            ENCRYPTED_SOLR_INDEX_PATH,
            "-out",
            DECRYPTED_SOLR_INDEX_PATH,
            "-K",
            dek,
            "-iv",
            iv,
        ])
        .status()?;

    if status.success() {
        Ok(())
    } else {
        Err(io::Error::new(
            io::ErrorKind::Other,
            format!(
                "OpenSSL decryption failed with exit code: {:?}",
                status.code()
            ),
        ))
    }
}

/// Extract the decrypted solr tarball.
fn unpack_solr_tar_gz() -> io::Result<()> {
    let status = Command::new("tar")
        .args(["-xzv", "-f", DECRYPTED_SOLR_INDEX_PATH])
        .current_dir(SOLR_PORTAL_PATH)
        .status()?;

    if status.success() {
        Ok(())
    } else {
        Err(io::Error::new(
            io::ErrorKind::Other,
            format!(
                "Solr tar extraction failed with exit code: {:?}",
                status.code()
            ),
        ))
    }
}

/// clean up the solr encrypted index and the decrypted tarball
fn clean_up() {
    let files_to_remove = [ENCRYPTED_SOLR_INDEX_PATH, DECRYPTED_SOLR_INDEX_PATH];

    for file in files_to_remove {
        if Path::new(file).exists() && fs::remove_file(file).is_err() {
            eprintln!("Failed to remove {}", file);
        }
    }
}

/// Start Apache httpd.  Returns Err if the process spawning fails for any reason.
fn start_httpd(enc_input: Option<Dek>) -> Result<std::process::ExitStatus, error::MelError> {
    // Start HTTPD in the foreground
    let mut httpd_cmd = Command::new("run-httpd");

    let mak_missing =
        ACCESS_KEY.get().unwrap(/* safe while it's init'd at the beginning of main */).is_none();

    if let Some(dek) = enc_input {
        // TODO: pass the DEK to MAST via IPC instead of env to Apache
        httpd_cmd
            .env("MIMIR_DEK", dek.0)
            .env("MIMIR_IV", iv().as_hex());
    } else if is_encrypted() && mak_missing {
        httpd_cmd.env("MIMIR_MISSING_ACCESS_KEY", "true");
        missing_mak_slow_warn();
    }

    httpd_cmd
        .stdout(Stdio::inherit())
        .stderr(Stdio::inherit())
        .spawn()
        .map_err(|_e| error::MelError::HttpdProcessFailed)?
        .wait()
        .map_err(|_e| error::MelError::HttpdProcessFailed)
}

/// Print a missing MAK warning with remediation instructions, and a slow countdown before
/// continuing.
fn missing_mak_slow_warn() {
    eprintln!("Warning: Missing ACCESS_KEY; Please retrieve an ACCESS_KEY from https://access.redhat.com/offline/access and provide it in the ACCESS_KEY environment variable to enable Search, Solutions, and Articles.");
    eprint!("Launching Red Hat Offline Knowledge Portal (without ACCESS_KEY) in ");

    /// Number of seconds to delay launching Mimir if the image is encrypted and no ACCESS_KEY
    /// was provided.  The delay gives the sysadmin time to read the message and serves as an
    /// additional incentive to register an ACCESS_KEY.
    const MISSING_MAK_LAUNCH_DELAY_SECS: u8 = 10;
    for n in (1..=MISSING_MAK_LAUNCH_DELAY_SECS).rev() {
        eprint!("{n}... ");
        std::thread::sleep(Duration::from_secs(1));
    }
    eprintln!("launch.");
}

/// Launch solr in the background.  Errors will not be returned but will be printed to stderr.
fn start_solr() {
    // Start solr in the background
    std::thread::spawn(|| {
        match Command::new("run-solr")
            .stdout(Stdio::inherit())
            .stderr(Stdio::inherit())
            .spawn()
        {
            Ok(mut child) => {
                if let Err(_e) = child.wait() {
                    eprintln!("{}", MelError::SolrProcessFailed);
                }
            }
            Err(_e) => {
                eprintln!("{}", MelError::SolrProcessFailed);
            }
        }
    });
}<|MERGE_RESOLUTION|>--- conflicted
+++ resolved
@@ -27,13 +27,8 @@
 
 use error::MelError;
 use mel_libs::access_key::AccessKey;
-<<<<<<< HEAD
-use mel_libs::crypt::{create_kek, dec, get_salt_hex, iv, AESParam};
+use mel_libs::crypt::{create_kek, dec, iv, AESParam};
 use mel_libs::token_map::{InvalidTokenMap, TokenMap};
-=======
-use mel_libs::crypt::{create_kek, dec, iv, AESParam};
-use mel_libs::token_map::TokenMap;
->>>>>>> d8498ccf
 use std::io;
 use std::path::Path;
 use std::process::{Command, Stdio};
@@ -144,11 +139,14 @@
     // Check the validity of the TokenMap data.  If it's empty, error and bail out.  If it has only
     // a few records, print a warning and continue.
     if let Err(err) = tm.validate() {
-        if let InvalidTokenMap::Meager { .. } = err {
-            debug_println!("MEL: TokenMap has very few records: {err:?}");
-            eprintln!("{}", error::MelError::MimirTokenMapMeager);
-        } else {
-            return Err(error::MelError::MimirTokenMapMeager);
+        match err {
+            InvalidTokenMap::Meager { .. } => {
+                debug_println!("MEL: TokenMap has very few records: {err:?}");
+                eprintln!("{}", error::MelError::MimirTokenMapMeager);
+            }
+            InvalidTokenMap::Empty => {
+                return Err(MelError::MimirTokenMapEmpty);
+            }
         }
     }
 
